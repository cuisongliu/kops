kind: Addons
metadata:
  creationTimestamp: null
  name: bootstrap
spec:
  addons:
  - id: k8s-1.16
    kubernetesVersion: '>=1.16.0-alpha.0'
    manifest: kops-controller.addons.k8s.io/k8s-1.16.yaml
    manifestHash: 026682d4e1e374c6f3e10b015937c8b2ef73b9a6
    name: kops-controller.addons.k8s.io
    selector:
      k8s-addon: kops-controller.addons.k8s.io
    version: 1.17.0-alpha.1
  - manifest: core.addons.k8s.io/v1.4.0.yaml
    manifestHash: 3ffe9ac576f9eec72e2bdfbd2ea17d56d9b17b90
    name: core.addons.k8s.io
    selector:
      k8s-addon: core.addons.k8s.io
    version: 1.4.0
<<<<<<< HEAD
=======
  - id: pre-k8s-1.6
    kubernetesVersion: <1.6.0
    manifest: kube-dns.addons.k8s.io/pre-k8s-1.6.yaml
    manifestHash: 895c961cb9365cbedb22edd20a7648182ae7ed3f
    name: kube-dns.addons.k8s.io
    selector:
      k8s-addon: kube-dns.addons.k8s.io
    version: 1.14.13-kops.1
>>>>>>> 412ed66f
  - id: k8s-1.6
    kubernetesVersion: <1.12.0
    manifest: kube-dns.addons.k8s.io/k8s-1.6.yaml
    manifestHash: 555f952a8b955ce7a5dd0bcd06a5be9e72bd2895
    name: kube-dns.addons.k8s.io
    selector:
      k8s-addon: kube-dns.addons.k8s.io
    version: 1.14.13-kops.1
  - id: k8s-1.12
    kubernetesVersion: '>=1.12.0'
    manifest: kube-dns.addons.k8s.io/k8s-1.12.yaml
    manifestHash: b4dff071aa340fd71650c96f213fdf4b4f799c71
    name: kube-dns.addons.k8s.io
    selector:
      k8s-addon: kube-dns.addons.k8s.io
    version: 1.14.13-kops.1
  - id: k8s-1.8
    manifest: rbac.addons.k8s.io/k8s-1.8.yaml
    manifestHash: 5d53ce7b920cd1e8d65d2306d80a041420711914
    name: rbac.addons.k8s.io
    selector:
      k8s-addon: rbac.addons.k8s.io
    version: 1.8.0
  - id: k8s-1.9
    manifest: kubelet-api.rbac.addons.k8s.io/k8s-1.9.yaml
    manifestHash: e1508d77cb4e527d7a2939babe36dc350dd83745
    name: kubelet-api.rbac.addons.k8s.io
    selector:
      k8s-addon: kubelet-api.rbac.addons.k8s.io
    version: v0.0.1
  - manifest: limit-range.addons.k8s.io/v1.5.0.yaml
    manifestHash: 2ea50e23f1a5aa41df3724630ac25173738cc90c
    name: limit-range.addons.k8s.io
    selector:
      k8s-addon: limit-range.addons.k8s.io
    version: 1.5.0
  - id: k8s-1.6
    kubernetesVersion: <1.12.0
    manifest: dns-controller.addons.k8s.io/k8s-1.6.yaml
    manifestHash: 2d6fa6910077fecdf1c98da4303631588cfc9c01
    name: dns-controller.addons.k8s.io
    selector:
      k8s-addon: dns-controller.addons.k8s.io
    version: 1.17.0-alpha.1
  - id: k8s-1.12
    kubernetesVersion: '>=1.12.0'
    manifest: dns-controller.addons.k8s.io/k8s-1.12.yaml
    manifestHash: a304440f4f7d2e289eb12c37adeac04253d84906
    name: dns-controller.addons.k8s.io
    selector:
      k8s-addon: dns-controller.addons.k8s.io
    version: 1.17.0-alpha.1
  - id: v1.15.0
    kubernetesVersion: '>=1.15.0'
    manifest: storage-aws.addons.k8s.io/v1.15.0.yaml
    manifestHash: 23459f7be52d7c818dc060a8bcf5e3565bd87a7b
    name: storage-aws.addons.k8s.io
    selector:
      k8s-addon: storage-aws.addons.k8s.io
    version: 1.15.0
  - id: v1.7.0
    kubernetesVersion: <1.15.0
    manifest: storage-aws.addons.k8s.io/v1.7.0.yaml
    manifestHash: 62705a596142e6cc283280e8aa973e51536994c5
    name: storage-aws.addons.k8s.io
    selector:
      k8s-addon: storage-aws.addons.k8s.io
    version: 1.15.0<|MERGE_RESOLUTION|>--- conflicted
+++ resolved
@@ -18,17 +18,6 @@
     selector:
       k8s-addon: core.addons.k8s.io
     version: 1.4.0
-<<<<<<< HEAD
-=======
-  - id: pre-k8s-1.6
-    kubernetesVersion: <1.6.0
-    manifest: kube-dns.addons.k8s.io/pre-k8s-1.6.yaml
-    manifestHash: 895c961cb9365cbedb22edd20a7648182ae7ed3f
-    name: kube-dns.addons.k8s.io
-    selector:
-      k8s-addon: kube-dns.addons.k8s.io
-    version: 1.14.13-kops.1
->>>>>>> 412ed66f
   - id: k8s-1.6
     kubernetesVersion: <1.12.0
     manifest: kube-dns.addons.k8s.io/k8s-1.6.yaml
